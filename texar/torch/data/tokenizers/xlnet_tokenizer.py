# Copyright 2019 The Texar Authors. All Rights Reserved.
#
# Licensed under the Apache License, Version 2.0 (the "License");
# you may not use this file except in compliance with the License.
# You may obtain a copy of the License at
#
#      http://www.apache.org/licenses/LICENSE-2.0
#
# Unless required by applicable law or agreed to in writing, software
# distributed under the License is distributed on an "AS IS" BASIS,
# WITHOUT WARRANTIES OR CONDITIONS OF ANY KIND, either express or implied.
# See the License for the specific language governing permissions and
# limitations under the License.
"""
Pre-trained XLNet Tokenizer.

Code structure adapted from:
    `https://github.com/huggingface/pytorch-transformers/blob/master/pytorch_transformers/tokenization_xlnet.py`
"""

from typing import Any, Dict, List, Optional, Tuple

import os
import unicodedata
from shutil import copyfile
import sentencepiece as spm

from texar.torch.modules.pretrained.xlnet import PretrainedXLNetMixin
from texar.torch.data.tokenizers.tokenizer_base import TokenizerBase
from texar.torch.utils.utils import truncate_seq_pair

__all__ = [
    "XLNetTokenizer",
]

SPIECE_UNDERLINE = u'▁'

SEG_ID_A = 0
SEG_ID_B = 1
SEG_ID_CLS = 2
SEG_ID_SEP = 3
SEG_ID_PAD = 4


class XLNetTokenizer(PretrainedXLNetMixin, TokenizerBase):
    r"""Pre-trained XLNet Tokenizer.

    Args:
        pretrained_model_name (optional): a `str`, the name of
            pre-trained model (e.g., `xlnet-base-uncased`). Please refer to
            :class:`~texar.torch.modules.PretrainedXLNetMixin` for
            all supported models.
            If None, the model name in :attr:`hparams` is used.
        cache_dir (optional): the path to a folder in which the
            pre-trained models will be cached. If `None` (default),
            a default directory (``texar_data`` folder under user's home
            directory) will be used.
        hparams (dict or HParams, optional): Hyperparameters. Missing
            hyperparameter will be set to default values. See
            :meth:`default_hparams` for the hyperparameter structure
            and default values.
    """

    _IS_PRETRAINED = True
    _MAX_INPUT_SIZE = {
        'xlnet-base-cased': None,
        'xlnet-large-cased': None,
    }
    _VOCAB_FILE_NAMES = {'vocab_file': 'spiece.model'}
    _VOCAB_FILE_MAP = {
        'vocab_file': {
            'xlnet-base-cased': 'spiece.model',
            'xlnet-large-cased': 'spiece.model',
        }
    }

    def __init__(self,
                 pretrained_model_name: Optional[str] = None,
                 cache_dir: Optional[str] = None,
                 hparams=None):
        self.load_pretrained_config(pretrained_model_name, cache_dir, hparams)

        super().__init__(hparams=None)

        self.__dict__: Dict

        self.config = {
            'do_lower_case': self.hparams['do_lower_case'],
            'remove_space': self.hparams['remove_space'],
            'keep_accents': self.hparams['keep_accents'],
        }

        if self.pretrained_model_dir is not None:
            assert self.pretrained_model_name is not None
            vocab_file = os.path.join(self.pretrained_model_dir,
<<<<<<< HEAD
                                      self._VOCAB_FILE_NAMES['vocab_file'])
            assert self.pretrained_model_name is not None
=======
                                      self._VOCAB_FILE_MAP['vocab_file']
                                      [self.pretrained_model_name])
            assert pretrained_model_name is not None
>>>>>>> f5df906b
            if self._MAX_INPUT_SIZE.get(pretrained_model_name):
                self.max_len = self._MAX_INPUT_SIZE[pretrained_model_name]
        else:
            vocab_file = self.hparams['vocab_file']
            if self.hparams.get('max_len'):
                self.max_len = self.hparams['max_len']

        if not os.path.isfile(vocab_file):
            raise ValueError("Can't find a vocabulary file at path "
                             "'{}".format(vocab_file))

        self.do_lower_case = self.hparams["do_lower_case"]
        self.remove_space = self.hparams["remove_space"]
        self.keep_accents = self.hparams["keep_accents"]
        self.vocab_file = vocab_file

        self.sp_model = spm.SentencePieceProcessor()
        self.sp_model.Load(self.vocab_file)

    # spm.SentencePieceProcessor() is a SwigPyObject object which cannot be
    # pickled. We need to define __getstate__ here.
    def __getstate__(self):
        state = self.__dict__.copy()
        state["sp_model"] = None
        state["vocab_file"] = None
        return state, self.vocab_file

    # spm.SentencePieceProcessor() is a SwigPyObject object which cannot be
    # pickled. We need to define __setstate__ here.
    def __setstate__(self, d):
        self.__dict__, self.vocab_file = d
        self.sp_model = spm.SentencePieceProcessor()
        self.sp_model.Load(self.vocab_file)

    def _preprocess_text(self, inputs: str) -> str:
        r"""Pre-process the text, including removing space,
        stripping accents, and lower-casing the text.
        """
        if self.remove_space:
            outputs = ' '.join(inputs.strip().split())
        else:
            outputs = inputs
        outputs = outputs.replace("``", '"').replace("''", '"')

        if not self.keep_accents:
            outputs = unicodedata.normalize('NFKD', outputs)
            outputs = ''.join([c for c in outputs if not
            unicodedata.combining(c)])
        if self.do_lower_case:
            outputs = outputs.lower()

        return outputs

    def _map_text_to_token(self, text: str,  # type: ignore
                           sample: bool = False) -> List[str]:
        text = self._preprocess_text(text)
        if not sample:
            pieces = self.sp_model.EncodeAsPieces(text)
        else:
            pieces = self.sp_model.SampleEncodeAsPieces(text, 64, 0.1)

        new_pieces: List[str] = []
        for piece in pieces:
            if len(piece) > 1 and piece[-1] == ',' and piece[-2].isdigit():
                cur_pieces = self.sp_model.EncodeAsPieces(
                    piece[:-1].replace(SPIECE_UNDERLINE, ''))
                if piece[0] != SPIECE_UNDERLINE and \
                        cur_pieces[0][0] == SPIECE_UNDERLINE:
                    if len(cur_pieces[0]) == 1:
                        cur_pieces = cur_pieces[1:]
                    else:
                        cur_pieces[0] = cur_pieces[0][1:]
                cur_pieces.append(piece[-1])
                new_pieces.extend(cur_pieces)
            else:
                new_pieces.append(piece)

        return new_pieces

    def save_vocab(self, save_dir: str) -> Tuple[str]:
        r"""Save the sentencepiece vocabulary (copy original file) to
        a directory.
        """
        if not os.path.isdir(save_dir):
            raise ValueError("Vocabulary path ({}) should be a "
                             "directory".format(save_dir))
        out_vocab_file = os.path.join(save_dir,
                                      self._VOCAB_FILE_NAMES['vocab_file'])

        if os.path.abspath(self.vocab_file) != os.path.abspath(out_vocab_file):
            copyfile(self.vocab_file, out_vocab_file)

        return (out_vocab_file,)

    @property
    def vocab_size(self) -> int:
        return len(self.sp_model)

    def _map_token_to_id(self, token: str) -> int:
        return self.sp_model.PieceToId(token)

    def _map_id_to_token(self, index: int) -> str:
        token = self.sp_model.IdToPiece(index)
        return token

    def map_token_to_text(self, tokens: List[str]) -> str:
        r"""Maps a sequence of tokens (string) in a single string."""
        out_string = ''.join(tokens).replace(SPIECE_UNDERLINE, ' ').strip()
        return out_string

    def encode_text(self,
                    text_a: str,
                    text_b: Optional[str] = None,
                    max_seq_length: Optional[int] = None) -> \
            Tuple[List[int], List[int], List[int]]:
        r"""Adds special tokens to a sequence or sequence pair and computes the
        corresponding segment ids and input mask for XLNet specific tasks.
        The sequence will be truncated if its length is larger than
        ``max_seq_length``.

        A XLNet sequence has the following format:
        X `[sep_token]` `[cls_token]`

        A XLNet sequence pair has the following format:
        `[cls_token]` A `[sep_token]` B `[sep_token]`

        Args:
            text_a: The first input text.
            text_b: The second input text.
            max_seq_length: Maximum sequence length.

        Returns:
            A tuple of `(input_ids, segment_ids, input_mask)`, where

            - ``input_ids``: A list of input token ids with added
              special token ids.
            - ``segment_ids``: A list of segment ids.
            - ``input_mask``: A list of mask ids. The mask has 1 for real
              tokens and 0 for padding tokens. Only real tokens are
              attended to.
        """
        if max_seq_length is None:
            max_seq_length = self.max_len

        cls_token_id = self._map_token_to_id(self.cls_token)
        sep_token_id = self._map_token_to_id(self.sep_token)

        token_ids_a = self.map_text_to_id(text_a)
        assert isinstance(token_ids_a, list)

        token_ids_b = None
        if text_b:
            token_ids_b = self.map_text_to_id(text_b)

        if token_ids_b:
            assert isinstance(token_ids_b, list)
            # Modifies `token_ids_a` and `token_ids_b` in place so that the
            # total length is less than the specified length.
            # Account for [CLS], [SEP], [SEP] with "- 3"
            truncate_seq_pair(token_ids_a, token_ids_b, max_seq_length - 3)

            input_ids = (token_ids_a + [sep_token_id] + token_ids_b +
                         [sep_token_id] + [cls_token_id])
            segment_ids = [SEG_ID_A] * (len(token_ids_a) + 1) + \
                          [SEG_ID_B] * (len(token_ids_b) + 1) + [SEG_ID_CLS]
        else:
            # Account for [CLS] and [SEP] with "- 2"
            token_ids = token_ids_a[:max_seq_length - 2]

            input_ids = token_ids + [sep_token_id] + [cls_token_id]
            segment_ids = [SEG_ID_A] * (len(input_ids) - 1) + [SEG_ID_CLS]

        input_mask = [0] * len(input_ids)

        # Zero-pad up to the maximum sequence length.
        input_ids = [0] * (max_seq_length - len(input_ids)) + input_ids
        input_mask = [1] * (max_seq_length - len(input_mask)) + input_mask
        segment_ids = ([SEG_ID_PAD] * (max_seq_length - len(segment_ids)) +
                       segment_ids)

        assert len(input_ids) == max_seq_length
        assert len(input_mask) == max_seq_length
        assert len(segment_ids) == max_seq_length

        return input_ids, segment_ids, input_mask

    @staticmethod
    def default_hparams() -> Dict[str, Any]:
        r"""Returns a dictionary of hyperparameters with default values.

        * The tokenizer is determined by the constructor argument
          :attr:`pretrained_model_name` if it's specified. In this case,
          `hparams` are ignored.
        * Otherwise, the tokenizer is determined by
          `hparams['pretrained_model_name']` if it's specified. All other
          configurations in `hparams` are ignored.
        * If the above two are `None`, the tokenizer is defined by the
          configurations in `hparams`.

        .. code-block:: python

            {
                "pretrained_model_name": "xlnet-base-cased",
                "vocab_file": None,
                "max_len": None,
                "bos_token": "<s>",
                "eos_token": "</s>",
                "unk_token": "<unk>",
                "sep_token": "<sep>",
                "pad_token": "<pad>",
                "cls_token": "<cls>",
                "mask_token": "<mask>",
                "additional_special_tokens": ["<eop>", "<eod>"],
                "do_lower_case": False,
                "remove_space": True,
                "keep_accents": False,
                "name": "xlnet_tokenizer",
            }

        Here:

        `"pretrained_model_name"`: str or None
            The name of the pre-trained XLNet model.

        `"vocab_file"`: str or None
            The path to a sentencepiece vocabulary file.

        `"max_len"`: int or None
            The maximum sequence length that this model might ever be used with.

        `"bos_token"`: str
            Beginning of sentence token.

        `"eos_token"`: str
            End of sentence token.

        `"unk_token"`: str
            Unknown token.

        `"sep_token"`: str
            Separation token.

        `"pad_token"`: str
            Padding token.

        `"cls_token"`: str
            Classification token.

        `"mask_token"`: str
            Masking token.

        `"additional_special_tokens"`: list
            A list of additional special tokens.

        `"do_lower_case"`: bool
            Whether to lower-case the text.

        `"remove_space"`: bool
            Whether to remove the space in the text.

        `"keep_accents"`: bool
            Whether to keep the accents in the text.

        `"name"`: str
            Name of the tokenizer.
        """
        return {
            'pretrained_model_name': 'xlnet-base-cased',
            'vocab_file': None,
            'max_len': None,
            'bos_token': '<s>',
            'eos_token': '</s>',
            'unk_token': '<unk>',
            'sep_token': '<sep>',
            'pad_token': '<pad>',
            'cls_token': '<cls>',
            'mask_token': '<mask>',
            'additional_special_tokens': ['<eop>', '<eod>'],
            'do_lower_case': False,
            'remove_space': True,
            'keep_accents': False,
            'name': 'xlnet_tokenizer',
            '@no_typecheck': ['pretrained_model_name'],
        }

    @classmethod
    def _transform_config(cls, pretrained_model_name: str,
                          cache_dir: str):
        r"""Returns the configuration of the pre-trained XLNet tokenizer."""
        return {
            'vocab_file': None,
            'max_len': None,
            'bos_token': '<s>',
            'eos_token': '</s>',
            'unk_token': '<unk>',
            'sep_token': '<sep>',
            'pad_token': '<pad>',
            'cls_token': '<cls>',
            'mask_token': '<mask>',
            'additional_special_tokens': ['<eop>', '<eod>'],
            'do_lower_case': False,
            'remove_space': True,
            'keep_accents': False,
        }<|MERGE_RESOLUTION|>--- conflicted
+++ resolved
@@ -93,14 +93,9 @@
         if self.pretrained_model_dir is not None:
             assert self.pretrained_model_name is not None
             vocab_file = os.path.join(self.pretrained_model_dir,
-<<<<<<< HEAD
-                                      self._VOCAB_FILE_NAMES['vocab_file'])
+                                        self._VOCAB_FILE_MAP['vocab_file']
+                                        [self.pretrained_model_name])
             assert self.pretrained_model_name is not None
-=======
-                                      self._VOCAB_FILE_MAP['vocab_file']
-                                      [self.pretrained_model_name])
-            assert pretrained_model_name is not None
->>>>>>> f5df906b
             if self._MAX_INPUT_SIZE.get(pretrained_model_name):
                 self.max_len = self._MAX_INPUT_SIZE[pretrained_model_name]
         else:
